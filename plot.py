--- conflicted
+++ resolved
@@ -29,38 +29,24 @@
     assert len(extractors) == 2
     e1, e2 = extractors
 
-<<<<<<< HEAD
-    e1_cummulative=0
-    e2_cummulative=0
-=======
     e1_cumulative=0
     e2_cumulative=0
->>>>>>> df71e06e
 
     summaries = {}
 
     for name, d in by_name.items():
         try:
             if d[e1]["tree"] !=  d[e2]["tree"]:
-<<<<<<< HEAD
-                print(name, d[e1]["tree"], d[e2]["tree"]);
-=======
                 print(name, " differs in tree cost: ", d[e1]["tree"], d[e2]["tree"]);
             if d[e1]["dag"] !=  d[e2]["dag"]:
                 print(name, " differs in dag cost: ", d[e1]["dag"], d[e2]["dag"]);
->>>>>>> df71e06e
                 
             tree_ratio = d[e1]["tree"] / d[e2]["tree"]
             dag_ratio = d[e1]["dag"] / d[e2]["dag"]
             micros_ratio = max(1, d[e1]["micros"]) / max(1, d[e2]["micros"])
             
-<<<<<<< HEAD
-            e1_cummulative += d[e1]["micros"];
-            e2_cummulative += d[e2]["micros"];
-=======
             e1_cumulative += d[e1]["micros"];
             e2_cumulative += d[e2]["micros"];
->>>>>>> df71e06e
             
             summaries[name] = {
                 "tree": tree_ratio,
@@ -81,9 +67,6 @@
 
     print(f"Cumulative time for {e1}: {e1_cumulative/1000:.0f}ms")
     print(f"Cumulative time for {e2}: {e2_cumulative/1000:.0f}ms")
-
-    print(f"Cummulative time for {e1}: {e1_cummulative/1000:.0f}ms")
-    print(f"Cummulative time for {e2}: {e2_cummulative/1000:.0f}ms")
 
     print(f"{e1} / {e2}")
 
