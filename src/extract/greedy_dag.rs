use super::*;
use rustc_hash::FxHashMap;

struct CostSet {
<<<<<<< HEAD
    costs: std::collections::HashMap<ClassId, Cost>,
=======
    costs: FxHashMap<ClassId, Cost>,
>>>>>>> df71e06e
    total: Cost,
    choice: NodeId,
}

pub struct GreedyDagExtractor;
impl Extractor for GreedyDagExtractor {
    fn extract(&self, egraph: &EGraph, _roots: &[ClassId]) -> ExtractionResult {
        let mut costs = FxHashMap::<ClassId, CostSet>::with_capacity_and_hasher(
            egraph.classes().len(),
            Default::default(),
        );

        let mut keep_going = true;

        let mut i = 0;
        while keep_going {
            i += 1;
            println!("iteration {}", i);
            keep_going = false;

            'node_loop: for (node_id, node) in &egraph.nodes {
                let cid = egraph.nid_to_cid(node_id);
                let mut cost_set = CostSet {
<<<<<<< HEAD
                    costs: std::collections::HashMap::new(),
=======
                    costs: Default::default(),
>>>>>>> df71e06e
                    total: Cost::default(),
                    choice: node_id.clone(),
                };

                // compute the cost set from the children
                for child in &node.children {
                    let child_cid = egraph.nid_to_cid(child);
                    if let Some(child_cost_set) = costs.get(child_cid) {
                        // prevent a cycle
                        if child_cost_set.costs.contains_key(cid) {
                            continue 'node_loop;
                        }
                        cost_set.costs.extend(child_cost_set.costs.clone());
                    } else {
                        continue 'node_loop;
                    }
                }

                // add this node
                cost_set.costs.insert(cid.clone(), node.cost);

                cost_set.total = cost_set.costs.values().sum();

                // if the cost set is better than the current one, update it
                if let Some(old_cost_set) = costs.get(cid) {
                    if cost_set.total < old_cost_set.total {
                        costs.insert(cid.clone(), cost_set);
                        keep_going = true;
                    }
                } else {
                    costs.insert(cid.clone(), cost_set);
                    keep_going = true;
                }
            }
        }

        let mut result = ExtractionResult::default();
        for (cid, cost_set) in costs {
            result.choose(cid, cost_set.choice);
        }
        result
    }
}<|MERGE_RESOLUTION|>--- conflicted
+++ resolved
@@ -2,11 +2,7 @@
 use rustc_hash::FxHashMap;
 
 struct CostSet {
-<<<<<<< HEAD
-    costs: std::collections::HashMap<ClassId, Cost>,
-=======
     costs: FxHashMap<ClassId, Cost>,
->>>>>>> df71e06e
     total: Cost,
     choice: NodeId,
 }
@@ -30,11 +26,7 @@
             'node_loop: for (node_id, node) in &egraph.nodes {
                 let cid = egraph.nid_to_cid(node_id);
                 let mut cost_set = CostSet {
-<<<<<<< HEAD
-                    costs: std::collections::HashMap::new(),
-=======
                     costs: Default::default(),
->>>>>>> df71e06e
                     total: Cost::default(),
                     choice: node_id.clone(),
                 };
