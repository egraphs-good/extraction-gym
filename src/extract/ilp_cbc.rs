use core::panic;

use super::*;
use coin_cbc::{Col, Model, Sense};
use indexmap::IndexSet;

const INITIALISE_WITH_BOTTOM_UP: bool = false;

struct ClassVars {
    active: Col,
    nodes: Vec<Col>,
}

pub struct CbcExtractor;

impl Extractor for CbcExtractor {
    fn extract(&self, egraph: &EGraph, roots: &[ClassId]) -> ExtractionResult {
        let mut model = Model::default();
<<<<<<< HEAD
        model.set_parameter("seconds", "30");
        // model.set_parameter("allowableGap", "100000000");
=======

        let true_literal = model.add_binary();
        model.set_col_lower(true_literal, 1.0);
>>>>>>> df71e06e

        let vars: IndexMap<ClassId, ClassVars> = egraph
            .classes()
            .values()
            .map(|class| {
                let cvars = ClassVars {
                    active: if roots.contains(&class.id) {
                        // Roots must be active.
                        true_literal
                    } else {
                        model.add_binary()
                    },
                    nodes: class.nodes.iter().map(|_| model.add_binary()).collect(),
                };
                (class.id.clone(), cvars)
            })
            .collect();

        for (class_id, class) in &vars {
            // class active == some node active
            // sum(for node_active in class) == class_active
            let row = model.add_row();
            model.set_row_equal(row, 0.0);
            model.set_weight(row, class.active, -1.0);
            for &node_active in &class.nodes {
                model.set_weight(row, node_active, 1.0);
            }

            let childrens_classes_var = |nid: NodeId| {
                egraph[&nid]
                    .children
                    .iter()
                    .map(|n| egraph[n].eclass.clone())
                    .map(|n| vars[&n].active)
                    .collect::<IndexSet<_>>()
            };

            let mut intersection: IndexSet<Col> =
                childrens_classes_var(egraph[class_id].nodes[0].clone());

            for node in &egraph[class_id].nodes[1..] {
                intersection = intersection
                    .intersection(&childrens_classes_var(node.clone()))
                    .cloned()
                    .collect();
            }

            // A class being active implies that all in the intersection
            // of it's children are too.
            for c in &intersection {
                let row = model.add_row();
                model.set_row_upper(row, 0.0);
                model.set_weight(row, class.active, 1.0);
                model.set_weight(row, *c, -1.0);
            }

            for (node_id, &node_active) in egraph[class_id].nodes.iter().zip(&class.nodes) {
                for child_active in childrens_classes_var(node_id.clone()) {
                    // node active implies child active, encoded as:
                    //   node_active <= child_active
                    //   node_active - child_active <= 0
                    if !intersection.contains(&child_active) {
                        let row = model.add_row();
                        model.set_row_upper(row, 0.0);
                        model.set_weight(row, node_active, 1.0);
                        model.set_weight(row, child_active, -1.0);
                    }
                }
            }
        }

        model.set_obj_sense(Sense::Minimize);
        for class in egraph.classes().values() {
            let min_cost = class
                .nodes
                .iter()
                .map(|n_id| egraph[n_id].cost)
                .min()
                .unwrap_or(Cost::default())
                .into_inner();

            // Most helpful when the members of the class all have the same cost.
            // For example if the members' costs are [1,1,1], three terms get
            // replaced by one in the objective function.
            if min_cost != 0.0 {
                model.set_obj_coeff(vars[&class.id].active, min_cost);
            }

            for (node_id, &node_active) in class.nodes.iter().zip(&vars[&class.id].nodes) {
                let node = &egraph[node_id];
                let node_cost = node.cost.into_inner() - min_cost;
                assert!(node_cost >= 0.0);

                if node_cost != 0.0 {
                    model.set_obj_coeff(node_active, node_cost);
                }
            }
        }

        // set initial solution based on bottom up extractor
        if INITIALISE_WITH_BOTTOM_UP {
            let initial_result = super::bottom_up::BottomUpExtractor.extract(egraph, roots);
            for (class, class_vars) in egraph.classes().values().zip(vars.values()) {
                if let Some(node_id) = initial_result.choices.get(&class.id) {
                    model.set_col_initial_solution(class_vars.active, 1.0);
                    for col in &class_vars.nodes {
                        model.set_col_initial_solution(*col, 0.0);
                    }
                    let node_idx = class.nodes.iter().position(|n| n == node_id).unwrap();
                    model.set_col_initial_solution(class_vars.nodes[node_idx], 1.0);
                } else {
                    model.set_col_initial_solution(class_vars.active, 0.0);
                }
            }
        }

        let mut banned_cycles: IndexSet<(ClassId, usize)> = Default::default();
        find_cycles(egraph, |id, i| {
            banned_cycles.insert((id, i));
        });
        for (class_id, class_vars) in &vars {
            for (i, &node_active) in class_vars.nodes.iter().enumerate() {
                if banned_cycles.contains(&(class_id.clone(), i)) {
                    model.set_col_upper(node_active, 0.0);
                    model.set_col_lower(node_active, 0.0);
                }
            }
        }
        log::info!("@blocked {}", banned_cycles.len());

        let solution = model.solve();
        log::info!(
            "CBC status {:?}, {:?}, obj = {}",
            solution.raw().status(),
            solution.raw().secondary_status(),
            solution.raw().obj_value(),
        );

        let mut result = ExtractionResult::default();

        for (id, var) in &vars {
            let active = solution.col(var.active) > 0.0;
            if active {
                let node_idx = var
                    .nodes
                    .iter()
                    .position(|&n| solution.col(n) > 0.0)
                    .unwrap();
                let node_id = egraph[id].nodes[node_idx].clone();
                result.choose(id.clone(), node_id);
            }
        }

        let cycles = result.find_cycles(egraph, roots);
        assert!(cycles.is_empty());
        return result;
    }
}

// from @khaki3
// fixes bug in egg 0.9.4's version
// https://github.com/egraphs-good/egg/issues/207#issuecomment-1264737441
fn find_cycles(egraph: &EGraph, mut f: impl FnMut(ClassId, usize)) {
    let mut pending: IndexMap<ClassId, Vec<(ClassId, usize)>> = IndexMap::default();

    let mut order: IndexMap<ClassId, usize> = IndexMap::default();

    let mut memo: IndexMap<(ClassId, usize), bool> = IndexMap::default();

    let mut stack: Vec<(ClassId, usize)> = vec![];

    let n2c = |nid: &NodeId| egraph.nid_to_cid(nid);

    for class in egraph.classes().values() {
        let id = &class.id;
        for (i, node_id) in egraph[id].nodes.iter().enumerate() {
            let node = &egraph[node_id];
            for child in &node.children {
                let child = n2c(child).clone();
                pending
                    .entry(child)
                    .or_insert_with(Vec::new)
                    .push((id.clone(), i));
            }

            if node.is_leaf() {
                stack.push((id.clone(), i));
            }
        }
    }

    let mut count = 0;

    while let Some((id, i)) = stack.pop() {
        if memo.get(&(id.clone(), i)).is_some() {
            continue;
        }

        let node_id = &egraph[&id].nodes[i];
        let node = &egraph[node_id];
        let mut update = false;

        if node.is_leaf() {
            update = true;
        } else if node.children.iter().all(|x| order.get(n2c(x)).is_some()) {
            if let Some(ord) = order.get(&id) {
                update = node.children.iter().all(|x| &order[n2c(x)] < ord);
                if !update {
                    memo.insert((id, i), false);
                    continue;
                }
            } else {
                update = true;
            }
        }

        if update {
            if order.get(&id).is_none() {
                if egraph[node_id].is_leaf() {
                    order.insert(id.clone(), 0);
                } else {
                    order.insert(id.clone(), count);
                    count += 1;
                }
            }
            memo.insert((id.clone(), i), true);
            if let Some(mut v) = pending.remove(&id) {
                stack.append(&mut v);
                stack.sort();
                stack.dedup();
            };
        }
    }

    for class in egraph.classes().values() {
        let id = &class.id;
        for (i, node) in class.nodes.iter().enumerate() {
            if let Some(true) = memo.get(&(id.clone(), i)) {
                continue;
            }
            assert!(!egraph[node].is_leaf());
            f(id.clone(), i);
        }
    }
    assert!(pending.is_empty());
}<|MERGE_RESOLUTION|>--- conflicted
+++ resolved
@@ -16,14 +16,9 @@
 impl Extractor for CbcExtractor {
     fn extract(&self, egraph: &EGraph, roots: &[ClassId]) -> ExtractionResult {
         let mut model = Model::default();
-<<<<<<< HEAD
-        model.set_parameter("seconds", "30");
-        // model.set_parameter("allowableGap", "100000000");
-=======
 
         let true_literal = model.add_binary();
         model.set_col_lower(true_literal, 1.0);
->>>>>>> df71e06e
 
         let vars: IndexMap<ClassId, ClassVars> = egraph
             .classes()
